/*-------------------------------------------------------------------------
 *
 * src/monitor/node_metadata.c
 *
 * Implementation of functions related to health check metadata.
 *
 * Copyright (c) Microsoft Corporation. All rights reserved.
 * Licensed under the PostgreSQL License.
 *
 *-------------------------------------------------------------------------
 */

#include "postgres.h"

#include "fmgr.h"
#include "miscadmin.h"
#include "nodes/pg_list.h"

/* list_qsort is only in Postgres 11 and 12 */
#include "version_compat.h"

#include "health_check.h"
#include "metadata.h"
#include "node_metadata.h"

#include "access/genam.h"
#include "access/heapam.h"
#include "access/htup.h"
#include "access/htup_details.h"
#include "access/tupdesc.h"
#include "access/xact.h"
#include "access/xlogdefs.h"
#include "catalog/indexing.h"
#include "catalog/namespace.h"
#include "catalog/pg_extension.h"
#include "catalog/pg_type.h"
#include "commands/sequence.h"
#include "executor/spi.h"
#include "lib/stringinfo.h"
#include "nodes/pg_list.h"
#include "utils/builtins.h"
#include "utils/fmgroids.h"
#include "utils/lsyscache.h"
#include "utils/pg_lsn.h"
#include "utils/rel.h"
#include "utils/relcache.h"
#include "utils/syscache.h"


/*
 * AllAutoFailoverNodes returns all AutoFailover nodes in a formation as a
 * list.
 */
List *
AllAutoFailoverNodes(char *formationId)
{
	List *nodeList = NIL;
	MemoryContext callerContext = CurrentMemoryContext;
	MemoryContext spiContext = NULL;

	Oid argTypes[] = {
		TEXTOID /* formationid */
	};

	Datum argValues[] = {
		CStringGetTextDatum(formationId)  /* formationid */
	};
	const int argCount = sizeof(argValues) / sizeof(argValues[0]);
	int spiStatus = 0;
	uint64 rowNumber = 0;

	const char *selectQuery =
		SELECT_ALL_FROM_AUTO_FAILOVER_NODE_TABLE " WHERE formationid = $1";

	SPI_connect();

	spiStatus = SPI_execute_with_args(selectQuery, argCount, argTypes, argValues,
									  NULL, false, 0);
	if (spiStatus != SPI_OK_SELECT)
	{
		elog(ERROR, "could not select from " AUTO_FAILOVER_NODE_TABLE);
	}

	spiContext = MemoryContextSwitchTo(callerContext);

	for (rowNumber = 0; rowNumber < SPI_processed; rowNumber++)
	{
		HeapTuple heapTuple = SPI_tuptable->vals[rowNumber];
		AutoFailoverNode *pgAutoFailoverNode =
			TupleToAutoFailoverNode(SPI_tuptable->tupdesc, heapTuple);

		nodeList = lappend(nodeList, pgAutoFailoverNode);
	}

	MemoryContextSwitchTo(spiContext);

	SPI_finish();

	return nodeList;
}


/*
 * TupleToAutoFailoverNode constructs a AutoFailoverNode from a heap tuple.
 */
AutoFailoverNode *
TupleToAutoFailoverNode(TupleDesc tupleDescriptor, HeapTuple heapTuple)
{
	AutoFailoverNode *pgAutoFailoverNode = NULL;
	bool isNull = false;

	Datum formationId = heap_getattr(heapTuple,
									 Anum_pgautofailover_node_formationid,
									 tupleDescriptor, &isNull);
	Datum nodeId = heap_getattr(heapTuple, Anum_pgautofailover_node_nodeid,
								tupleDescriptor, &isNull);
	Datum groupId = heap_getattr(heapTuple, Anum_pgautofailover_node_groupid,
								 tupleDescriptor, &isNull);
	Datum nodeName = heap_getattr(heapTuple, Anum_pgautofailover_node_nodename,
								  tupleDescriptor, &isNull);
	Datum nodePort = heap_getattr(heapTuple, Anum_pgautofailover_node_nodeport,
								  tupleDescriptor, &isNull);
	Datum sysIdentifier = heap_getattr(heapTuple, Anum_pgautofailover_node_sysidentifier,
									   tupleDescriptor, &isNull);
	Datum goalState = heap_getattr(heapTuple, Anum_pgautofailover_node_goalstate,
								   tupleDescriptor, &isNull);
	Datum reportedState = heap_getattr(heapTuple,
									   Anum_pgautofailover_node_reportedstate,
									   tupleDescriptor, &isNull);
	Datum pgIsRunning = heap_getattr(heapTuple,
									 Anum_pgautofailover_node_reportedpgisrunning,
									 tupleDescriptor, &isNull);
	Datum pgsrSyncState = heap_getattr(heapTuple,
									   Anum_pgautofailover_node_reportedrepstate,
									   tupleDescriptor, &isNull);
	Datum reportTime = heap_getattr(heapTuple, Anum_pgautofailover_node_reporttime,
									tupleDescriptor, &isNull);
	Datum walReportTime = heap_getattr(heapTuple,
									   Anum_pgautofailover_node_walreporttime,
									   tupleDescriptor, &isNull);
	Datum health = heap_getattr(heapTuple, Anum_pgautofailover_node_health,
								tupleDescriptor, &isNull);
	Datum healthCheckTime = heap_getattr(heapTuple,
										 Anum_pgautofailover_node_healthchecktime,
										 tupleDescriptor, &isNull);
	Datum stateChangeTime = heap_getattr(heapTuple,
										 Anum_pgautofailover_node_statechangetime,
										 tupleDescriptor, &isNull);
	Datum reportedLSN = heap_getattr(heapTuple, Anum_pgautofailover_node_reportedLSN,
									 tupleDescriptor, &isNull);
	Datum candidatePriority = heap_getattr(heapTuple,
										   Anum_pgautofailover_node_candidate_priority,
										   tupleDescriptor, &isNull);
	Datum replicationQuorum = heap_getattr(heapTuple,
										   Anum_pgautofailover_node_replication_quorum,
										   tupleDescriptor, &isNull);

	Oid goalStateOid = DatumGetObjectId(goalState);
	Oid reportedStateOid = DatumGetObjectId(reportedState);

	pgAutoFailoverNode = (AutoFailoverNode *) palloc0(sizeof(AutoFailoverNode));
	pgAutoFailoverNode->formationId = TextDatumGetCString(formationId);
	pgAutoFailoverNode->nodeId = DatumGetInt32(nodeId);
	pgAutoFailoverNode->groupId = DatumGetInt32(groupId);
	pgAutoFailoverNode->nodeName = TextDatumGetCString(nodeName);
	pgAutoFailoverNode->nodePort = DatumGetInt32(nodePort);
	pgAutoFailoverNode->sysIdentifier = DatumGetInt64(sysIdentifier);
	pgAutoFailoverNode->goalState = EnumGetReplicationState(goalStateOid);
	pgAutoFailoverNode->reportedState = EnumGetReplicationState(reportedStateOid);
	pgAutoFailoverNode->pgIsRunning = DatumGetBool(pgIsRunning);
	pgAutoFailoverNode->pgsrSyncState =
		SyncStateFromString(TextDatumGetCString(pgsrSyncState));
	pgAutoFailoverNode->reportTime = DatumGetTimestampTz(reportTime);
	pgAutoFailoverNode->walReportTime = DatumGetTimestampTz(walReportTime);
	pgAutoFailoverNode->health = DatumGetInt32(health);
	pgAutoFailoverNode->healthCheckTime = DatumGetTimestampTz(healthCheckTime);
	pgAutoFailoverNode->stateChangeTime = DatumGetTimestampTz(stateChangeTime);
	pgAutoFailoverNode->reportedLSN = DatumGetLSN(reportedLSN);
	pgAutoFailoverNode->candidatePriority = DatumGetInt32(candidatePriority);
	pgAutoFailoverNode->replicationQuorum = DatumGetBool(replicationQuorum);

	return pgAutoFailoverNode;
}


/*
 * AutoFailoverNodeGroup returns all nodes in the given formation and
 * group as a list.
 */
List *
AutoFailoverNodeGroup(char *formationId, int groupId)
{
	List *nodeList = NIL;
	MemoryContext callerContext = CurrentMemoryContext;
	MemoryContext spiContext = NULL;

	Oid argTypes[] = {
		TEXTOID, /* formationid */
		INT4OID  /* groupid */
	};

	Datum argValues[] = {
		CStringGetTextDatum(formationId), /* formationid */
		Int32GetDatum(groupId)            /* groupid */
	};
	const int argCount = sizeof(argValues) / sizeof(argValues[0]);
	int spiStatus = 0;
	uint64 rowNumber = 0;

	const char *selectQuery =
		SELECT_ALL_FROM_AUTO_FAILOVER_NODE_TABLE
		" WHERE formationid = $1 AND groupid = $2";

	SPI_connect();

	spiStatus = SPI_execute_with_args(selectQuery, argCount, argTypes, argValues,
									  NULL, false, 0);
	if (spiStatus != SPI_OK_SELECT)
	{
		elog(ERROR, "could not select from " AUTO_FAILOVER_NODE_TABLE);
	}

	spiContext = MemoryContextSwitchTo(callerContext);

	for (rowNumber = 0; rowNumber < SPI_processed; rowNumber++)
	{
		HeapTuple heapTuple = SPI_tuptable->vals[rowNumber];
		AutoFailoverNode *pgAutoFailoverNode =
			TupleToAutoFailoverNode(SPI_tuptable->tupdesc, heapTuple);

		nodeList = lappend(nodeList, pgAutoFailoverNode);
	}

	MemoryContextSwitchTo(spiContext);

	SPI_finish();

	return nodeList;
}


/*
 * AutoFailoverOtherNodesList returns a list of all the other nodes in the same
 * formation and group as the given one.
 */
List *
AutoFailoverOtherNodesList(AutoFailoverNode *pgAutoFailoverNode)
{
	ListCell *nodeCell = NULL;
	List *groupNodeList = NIL;
	List *otherNodesList = NIL;

	if (pgAutoFailoverNode == NULL)
	{
		return NIL;
	}

	groupNodeList = AutoFailoverNodeGroup(pgAutoFailoverNode->formationId,
										  pgAutoFailoverNode->groupId);

	foreach(nodeCell, groupNodeList)
	{
		AutoFailoverNode *otherNode = (AutoFailoverNode *) lfirst(nodeCell);

		if (otherNode != NULL &&
			otherNode->nodeId != pgAutoFailoverNode->nodeId)
		{
			otherNodesList = lappend(otherNodesList, otherNode);
		}
	}

	return otherNodesList;
}


/*
 * AutoFailoverOtherNodesList returns a list of all the other nodes in the same
 * formation and group as the given one.
 */
List *
AutoFailoverOtherNodesListInState(AutoFailoverNode *pgAutoFailoverNode,
								  ReplicationState currentState)
{
	ListCell *nodeCell = NULL;
	List *groupNodeList = NIL;
	List *otherNodesList = NIL;

	if (pgAutoFailoverNode == NULL)
	{
		return NIL;
	}

	groupNodeList = AutoFailoverNodeGroup(pgAutoFailoverNode->formationId,
										  pgAutoFailoverNode->groupId);

	foreach(nodeCell, groupNodeList)
	{
		AutoFailoverNode *otherNode = (AutoFailoverNode *) lfirst(nodeCell);

		if (otherNode != NULL &&
			otherNode->nodeId != pgAutoFailoverNode->nodeId &&
			otherNode->goalState == currentState)
		{
			otherNodesList = lappend(otherNodesList, otherNode);
		}
	}

	return otherNodesList;
}


/*
 * GetPrimaryNodeInGroup returns the writable node in the specified group, if
 * any.
 */
AutoFailoverNode *
GetPrimaryNodeInGroup(char *formationId, int32 groupId)
{
	AutoFailoverNode *writableNode = NULL;
	List *groupNodeList = NIL;
	ListCell *nodeCell = NULL;

	groupNodeList = AutoFailoverNodeGroup(formationId, groupId);

	foreach(nodeCell, groupNodeList)
	{
		AutoFailoverNode *currentNode = (AutoFailoverNode *) lfirst(nodeCell);

		if (CanTakeWritesInState(currentNode->goalState))
		{
			writableNode = currentNode;
			break;
		}
	}

	return writableNode;
}


/*
 * GetPrimaryNodeInGroup returns the writable node in the specified group, if
 * any.
 */
AutoFailoverNode *
GetNodeToFailoverFromInGroup(char *formationId, int32 groupId)
{
	AutoFailoverNode *failoverNode = NULL;
	List *groupNodeList = NIL;
	ListCell *nodeCell = NULL;

	groupNodeList = AutoFailoverNodeGroup(formationId, groupId);

	foreach(nodeCell, groupNodeList)
	{
		AutoFailoverNode *currentNode = (AutoFailoverNode *) lfirst(nodeCell);

		if (CanInitiateFailover(currentNode->goalState))
		{
			failoverNode = currentNode;
			break;
		}
	}

	return failoverNode;
}


/*
 * GetPrimaryNodeInGroup returns the node in the group with a role that only a
 * primary can have.
 *
 * When handling multiple standbys, it could be that one standby node gets
 * demoted, triggering a failover with the other(s) standby nodes. Then the
 * demoted node connects back to the monitor, and should be processed as a
 * standby that re-joins the group, not as a primary being demoted.
 */
AutoFailoverNode *
GetPrimaryOrDemotedNodeInGroup(char *formationId, int32 groupId)
{
	AutoFailoverNode *primaryNode = NULL;
	List *groupNodeList = NIL;
	ListCell *nodeCell = NULL;

	groupNodeList = AutoFailoverNodeGroup(formationId, groupId);

	foreach(nodeCell, groupNodeList)
	{
		AutoFailoverNode *currentNode = (AutoFailoverNode *) lfirst(nodeCell);

		if (CanTakeWritesInState(currentNode->goalState))
		{
			primaryNode = currentNode;
			break;
		}
	}

	if (primaryNode != NULL)
	{
		return primaryNode;
	}

	/* maybe we have a primary that is draining or has been demoted? */
	foreach(nodeCell, groupNodeList)
	{
		AutoFailoverNode *currentNode = (AutoFailoverNode *) lfirst(nodeCell);

		if (StateBelongsToPrimary(currentNode->reportedState))
		{
			primaryNode = currentNode;
			break;
		}
	}

	return primaryNode;
}


/*
 * FindFailoverNewStandbyNode returns the first node found in given list that
 * is a new standby, so that we can process each standby one after the other.
 */
AutoFailoverNode *
FindFailoverNewStandbyNode(List *groupNodeList)
{
	ListCell *nodeCell = NULL;
	AutoFailoverNode *standbyNode = NULL;

	/* find the standby for errdetail */
	foreach(nodeCell, groupNodeList)
	{
		AutoFailoverNode *otherNode = (AutoFailoverNode *) lfirst(nodeCell);

		if (IsCurrentState(otherNode, REPLICATION_STATE_WAIT_STANDBY) ||
			IsCurrentState(otherNode, REPLICATION_STATE_CATCHINGUP))
		{
			standbyNode = otherNode;
		}
	}

	return standbyNode;
}


/*
 * FindMostAdvancedStandby returns the node in groupNodeList that has the most
 * advanced LSN.
 */
AutoFailoverNode *
FindMostAdvancedStandby(List *groupNodeList)
{
	ListCell *nodeCell = NULL;
	AutoFailoverNode *mostAdvancedNode = NULL;

	/* find the standby for errdetail */
	foreach(nodeCell, groupNodeList)
	{
		AutoFailoverNode *node = (AutoFailoverNode *) lfirst(nodeCell);

		if (mostAdvancedNode == NULL ||
			mostAdvancedNode->reportedLSN < node->reportedLSN)
		{
			mostAdvancedNode = node;
		}
	}

	return mostAdvancedNode;
}


/*
 * pgautofailover_node_candidate_priority_compare
 *	  qsort comparator for sorting node lists by candidate priority
 */
static int
pgautofailover_node_candidate_priority_compare(const void *a, const void *b)
{
	AutoFailoverNode *node1 = (AutoFailoverNode *) lfirst(*(ListCell **) a);
	AutoFailoverNode *node2 = (AutoFailoverNode *) lfirst(*(ListCell **) b);

	if (node1->candidatePriority > node2->candidatePriority)
	{
		return -1;
	}

	if (node1->candidatePriority < node2->candidatePriority)
	{
		return 1;
	}

	return 0;
}


/*
 * GroupListCandidates returns a list of nodes in groupNodeList that are all
 * candidates for failover (those with AutoFailoverNode.candidatePriority > 0),
 * sorted by candidatePriority.
 */
List *
GroupListCandidates(List *groupNodeList)
{
	ListCell *nodeCell = NULL;
	List *candidateNodesList = NIL;
	List *sortedNodeList =
		list_qsort(groupNodeList,
				   pgautofailover_node_candidate_priority_compare);

	foreach(nodeCell, sortedNodeList)
	{
		AutoFailoverNode *node = (AutoFailoverNode *) lfirst(nodeCell);

		if (node->candidatePriority > 0)
		{
			candidateNodesList = lappend(candidateNodesList, node);
		}
	}
	list_free(sortedNodeList);

	return candidateNodesList;
}


/*
 * GroupListSyncStandbys returns a list of nodes in groupNodeList that are all
 * candidates for failover (those with AutoFailoverNode.replicationQuorum set
 * to true), sorted by candidatePriority.
 */
List *
GroupListSyncStandbys(List *groupNodeList)
{
	ListCell *nodeCell = NULL;
	List *syncStandbyNodesList = NIL;
	List *sortedNodeList =
		list_qsort(groupNodeList,
				   pgautofailover_node_candidate_priority_compare);

	foreach(nodeCell, sortedNodeList)
	{
		AutoFailoverNode *node = (AutoFailoverNode *) lfirst(nodeCell);

		if (node->replicationQuorum)
		{
			syncStandbyNodesList = lappend(syncStandbyNodesList, node);
		}
	}
	list_free(sortedNodeList);

	return syncStandbyNodesList;
}


/*
 * AllNodesHaveSameCandidatePriority returns true when all the nodes in the
 * given list have the same candidate priority.
 */
bool
AllNodesHaveSameCandidatePriority(List *groupNodeList)
{
	ListCell *nodeCell = NULL;
	int candidatePriority =
		((AutoFailoverNode *) linitial(groupNodeList))->candidatePriority;

	foreach(nodeCell, groupNodeList)
	{
		AutoFailoverNode *node = (AutoFailoverNode *) lfirst(nodeCell);

		if (node->candidatePriority != candidatePriority)
		{
			return false;
		}
	}
	return true;
}


/*
 * CountStandbyCandidates returns how many standby nodes are currently eligible
 * as failover candidates.
 */
int
CountStandbyCandidates(AutoFailoverNode *primaryNode, List *stateList)
{
	List *standbyNodesGroupList = AutoFailoverOtherNodesList(primaryNode);
	ListCell *nodeCell = NULL;
	int candidateCount = 0;

	foreach(nodeCell, standbyNodesGroupList)
	{
		AutoFailoverNode *node = (AutoFailoverNode *) lfirst(nodeCell);

		if (node == NULL)
		{
			/* shouldn't happen */
			ereport(ERROR,
					(errmsg("BUG in CountStandbyCandidates: node is NULL")));
			continue;
		}

		/* if a promotion is already in progress, game over */
		if (IsBeingPromoted(node))
		{
			ereport(ERROR,
					(errmsg("node %d (%s:%d) is already being promoted",
							node->nodeId,
							node->nodeName,
							node->nodePort)));
		}

		/* skip nodes if they are not a failover candidate */
		if (!(IsStateIn(node->reportedState, stateList) &&
			  IsStateIn(node->goalState, stateList)))
		{
			continue;
		}

		++candidateCount;
	}

	return candidateCount;
}


/*
 * GetAutoFailoverNode returns a single AutoFailover node by hostname and port.
 */
AutoFailoverNode *
GetAutoFailoverNode(char *nodeName, int nodePort)
{
	AutoFailoverNode *pgAutoFailoverNode = NULL;
	MemoryContext callerContext = CurrentMemoryContext;

	Oid argTypes[] = {
		TEXTOID, /* nodename */
		INT4OID  /* nodeport */
	};

	Datum argValues[] = {
		CStringGetTextDatum(nodeName), /* nodename */
		Int32GetDatum(nodePort)        /* nodeport */
	};
	const int argCount = sizeof(argValues) / sizeof(argValues[0]);
	int spiStatus = 0;

	const char *selectQuery =
		SELECT_ALL_FROM_AUTO_FAILOVER_NODE_TABLE
		" WHERE nodename = $1 AND nodeport = $2";

	SPI_connect();

	spiStatus = SPI_execute_with_args(selectQuery, argCount, argTypes, argValues,
									  NULL, false, 1);
	if (spiStatus != SPI_OK_SELECT)
	{
		elog(ERROR, "could not select from " AUTO_FAILOVER_NODE_TABLE);
	}

	if (SPI_processed > 0)
	{
		MemoryContext spiContext = MemoryContextSwitchTo(callerContext);
		pgAutoFailoverNode = TupleToAutoFailoverNode(SPI_tuptable->tupdesc,
													 SPI_tuptable->vals[0]);
		MemoryContextSwitchTo(spiContext);
	}
	else
	{
		pgAutoFailoverNode = NULL;
	}

	SPI_finish();

	return pgAutoFailoverNode;
}


/*
 * GetAutoFailoverNodeWithId returns a single AutoFailover
 * identified by node id, node name and node port.
 */
AutoFailoverNode *
GetAutoFailoverNodeWithId(int nodeid, char *nodeName, int nodePort)
{
	AutoFailoverNode *pgAutoFailoverNode = NULL;
	MemoryContext callerContext = CurrentMemoryContext;

	Oid argTypes[] = {
		INT4OID, /* nodeport */
		TEXTOID, /* nodename */
		INT4OID  /* nodeport */
	};

	Datum argValues[] = {
		Int32GetDatum(nodeid),         /* nodeid */
		CStringGetTextDatum(nodeName), /* nodename */
		Int32GetDatum(nodePort)        /* nodeport */
	};
	const int argCount = sizeof(argValues) / sizeof(argValues[0]);
	int spiStatus = 0;

	const char *selectQuery =
		SELECT_ALL_FROM_AUTO_FAILOVER_NODE_TABLE
		" WHERE nodeid = $1 and nodename = $2 AND nodeport = $3";

	SPI_connect();

	spiStatus = SPI_execute_with_args(selectQuery, argCount, argTypes, argValues,
									  NULL, false, 1);
	if (spiStatus != SPI_OK_SELECT)
	{
		elog(ERROR, "could not select from " AUTO_FAILOVER_NODE_TABLE);
	}

	if (SPI_processed > 0)
	{
		MemoryContext spiContext = MemoryContextSwitchTo(callerContext);
		pgAutoFailoverNode = TupleToAutoFailoverNode(SPI_tuptable->tupdesc,
													 SPI_tuptable->vals[0]);
		MemoryContextSwitchTo(spiContext);
	}
	else
	{
		pgAutoFailoverNode = NULL;
	}

	SPI_finish();

	return pgAutoFailoverNode;
}


/*
 * AddAutoFailoverNode adds a new AutoFailoverNode to pgautofailover.node with
 * the given properties.
 *
 * We use simple_heap_update instead of SPI to avoid recursing into triggers.
 */
int
AddAutoFailoverNode(char *formationId,
					int groupId,
					char *nodeName,
					int nodePort,
					uint64 sysIdentifier,
					ReplicationState goalState,
					ReplicationState reportedState,
					int candidatePriority,
					bool replicationQuorum)
{
	Oid goalStateOid = ReplicationStateGetEnum(goalState);
	Oid reportedStateOid = ReplicationStateGetEnum(reportedState);
	Oid replicationStateTypeOid = ReplicationStateTypeOid();

	Oid argTypes[] = {
		TEXTOID, /* formationid */
		INT4OID, /* groupid */
		TEXTOID, /* nodename */
		INT4OID, /* nodeport */
		INT8OID, /* sysidentifier */
		replicationStateTypeOid, /* goalstate */
		replicationStateTypeOid, /* reportedstate */
		INT4OID, /* candidate_priority */
		BOOLOID  /* replication_quorum */
	};

	Datum argValues[] = {
		CStringGetTextDatum(formationId),   /* formationid */
		Int32GetDatum(groupId),             /* groupid */
		CStringGetTextDatum(nodeName),      /* nodename */
		Int32GetDatum(nodePort),            /* nodeport */
		Int64GetDatum(sysIdentifier),       /* sysidentifier */
		ObjectIdGetDatum(goalStateOid),     /* goalstate */
		ObjectIdGetDatum(reportedStateOid), /* reportedstate */
		Int32GetDatum(candidatePriority),   /* candidate_priority */
		BoolGetDatum(replicationQuorum)     /* replication_quorum */
	};

	/*
	 * Rather than turning the register_node function as non STRICT, we accept
	 * the default system identifier to be zero and then insert NULL here
	 * instead.
	 *
	 * The alternative would imply testing the 10 args of the function against
	 * the possibility of them being NULL. Also, on the client side, when
	 * PGDATA does not exist our pg_control_data.system_identifier internal
	 * structure is intialized with a zero value.
	 */
	const char argNulls[] = {
		' ',                            /* formationid */
		' ',                            /* groupid */
		' ',                            /* nodename */
		' ',                            /* nodeport */
		sysIdentifier == 0 ? 'n' : ' ', /* sysidentifier */
		' ',                            /* goalstate */
		' ',                            /* reportedstate */
		' ',                            /* candidate_priority */
		' ',                            /* replication_quorum */
		' ',
	};

	const int argCount = sizeof(argValues) / sizeof(argValues[0]);
	int spiStatus = 0;
	int nodeId = 0;

	const char *insertQuery =
		"INSERT INTO " AUTO_FAILOVER_NODE_TABLE
		" (formationid, groupid, nodename, nodeport, sysidentifier, "
		"  goalstate, reportedstate, candidatepriority, replicationquorum)"
		" VALUES ($1, $2, $3, $4, $5, $6, $7, $8, $9) "
		"RETURNING nodeid";

	SPI_connect();

	spiStatus = SPI_execute_with_args(insertQuery, argCount,
									  argTypes, argValues, argNulls,
									  false, 0);

	if (spiStatus == SPI_OK_INSERT_RETURNING && SPI_processed > 0)
	{
		bool isNull = false;
		Datum nodeIdDatum = 0;

		nodeIdDatum = SPI_getbinval(SPI_tuptable->vals[0],
									SPI_tuptable->tupdesc,
									1,
									&isNull);

		nodeId = DatumGetInt32(nodeIdDatum);
	}
	else
	{
		elog(ERROR, "could not insert into " AUTO_FAILOVER_NODE_TABLE);
	}

	SPI_finish();

	return nodeId;
}


/*
 * SetNodeGoalState updates only the goal state of a node.
 */
void
SetNodeGoalState(char *nodeName, int nodePort, ReplicationState goalState)
{
	Oid goalStateOid = ReplicationStateGetEnum(goalState);
	Oid replicationStateTypeOid = ReplicationStateTypeOid();

	Oid argTypes[] = {
		replicationStateTypeOid, /* goalstate */
		TEXTOID, /* nodename */
		INT4OID  /* nodeport */
	};

	Datum argValues[] = {
		ObjectIdGetDatum(goalStateOid),       /* goalstate */
		CStringGetTextDatum(nodeName),        /* nodename */
		Int32GetDatum(nodePort)               /* nodeport */
	};
	const int argCount = sizeof(argValues) / sizeof(argValues[0]);
	int spiStatus = 0;

	const char *updateQuery =
		"UPDATE " AUTO_FAILOVER_NODE_TABLE
		" SET goalstate = $1, statechangetime = now() "
		"WHERE nodename = $2 AND nodeport = $3";

	SPI_connect();

	spiStatus = SPI_execute_with_args(updateQuery,
									  argCount, argTypes, argValues,
									  NULL, false, 0);
	if (spiStatus != SPI_OK_UPDATE)
	{
		elog(ERROR, "could not update " AUTO_FAILOVER_NODE_TABLE);
	}

	SPI_finish();
}


/*
 * ReportAutoFailoverNodeState persists the reported state and nodes version of
 * a node.
 *
 * We use SPI to automatically handle triggers, function calls, etc.
 */
void
ReportAutoFailoverNodeState(char *nodeName, int nodePort,
							ReplicationState reportedState,
							bool pgIsRunning, SyncState pgSyncState,
							XLogRecPtr reportedLSN)
{
	Oid reportedStateOid = ReplicationStateGetEnum(reportedState);
	Oid replicationStateTypeOid = ReplicationStateTypeOid();

	Oid argTypes[] = {
		replicationStateTypeOid, /* reportedstate */
		BOOLOID,                 /* pg_ctl status: is running */
		TEXTOID,                 /* pg_stat_replication.sync_state */
		LSNOID,                  /* reportedlsn */
		TEXTOID,                 /* nodename */
		INT4OID                  /* nodeport */
	};

	Datum argValues[] = {
		ObjectIdGetDatum(reportedStateOid),   /* reportedstate */
		BoolGetDatum(pgIsRunning),            /* pg_ctl status: is running */
		CStringGetTextDatum(SyncStateToString(pgSyncState)), /* sync_state */
		LSNGetDatum(reportedLSN),             /* reportedlsn */
		CStringGetTextDatum(nodeName),        /* nodename */
		Int32GetDatum(nodePort)               /* nodeport */
	};
	const int argCount = sizeof(argValues) / sizeof(argValues[0]);
	int spiStatus = 0;

	const char *updateQuery =
		"UPDATE " AUTO_FAILOVER_NODE_TABLE
		" SET reportedstate = $1, reporttime = now(), "
		"reportedpgisrunning = $2, reportedrepstate = $3, "
		"reportedlsn = CASE $4 WHEN '0/0'::pg_lsn THEN reportedlsn ELSE $4 END, "
		"walreporttime = CASE $4 WHEN '0/0'::pg_lsn THEN walreporttime ELSE now() END, "
		"statechangetime = now() WHERE nodename = $5 AND nodeport = $6";

	SPI_connect();

	spiStatus = SPI_execute_with_args(updateQuery,
									  argCount, argTypes, argValues,
									  NULL, false, 0);

	if (spiStatus != SPI_OK_UPDATE)
	{
		elog(ERROR, "could not update " AUTO_FAILOVER_NODE_TABLE);
	}

	SPI_finish();
}


/*
 * ReportAutoFailoverNodeHealth persists the current health of a node.
 *
 * We use SPI to automatically handle triggers, function calls, etc.
 */
void
ReportAutoFailoverNodeHealth(char *nodeName, int nodePort,
							 ReplicationState goalState,
							 NodeHealthState health)
{
	Oid goalStateOid = ReplicationStateGetEnum(goalState);
	Oid replicationStateTypeOid = ReplicationStateTypeOid();

	Oid argTypes[] = {
		replicationStateTypeOid, /* goalstate */
		INT4OID, /* health */
		TEXTOID, /* nodename */
		INT4OID  /* nodeport */
	};

	Datum argValues[] = {
		ObjectIdGetDatum(goalStateOid), /* goalstate */
		Int32GetDatum(health),          /* reportedversion */
		CStringGetTextDatum(nodeName),  /* nodename */
		Int32GetDatum(nodePort)         /* nodeport */
	};
	const int argCount = sizeof(argValues) / sizeof(argValues[0]);
	int spiStatus = 0;

	const char *updateQuery =
		"UPDATE " AUTO_FAILOVER_NODE_TABLE
		" SET goalstate = $1, health = $2, "
		"healthchecktime = now(), statechangetime = now() "
		"WHERE nodename = $3 AND nodeport = $4";

	SPI_connect();

	spiStatus = SPI_execute_with_args(updateQuery,
									  argCount, argTypes, argValues,
									  NULL, false, 0);

	if (spiStatus != SPI_OK_UPDATE)
	{
		elog(ERROR, "could not update " AUTO_FAILOVER_NODE_TABLE);
	}

	SPI_finish();
}


/*
 * ReportAutoFailoverNodeReplicationSetting persists the replication properties of
 * a node.
 *
 * We use SPI to automatically handle triggers, function calls, etc.
 */
void
ReportAutoFailoverNodeReplicationSetting(int nodeid, char *nodeName, int nodePort,
										 int candidatePriority,
										 bool replicationQuorum)
{
	Oid argTypes[] = {
		INT4OID,                 /* candidate_priority */
		BOOLOID,                 /* repliation_quorum */
		INT4OID,                 /* nodeid */
		TEXTOID,                 /* nodename */
		INT4OID                  /* nodeport */
	};

	Datum argValues[] = {
		Int32GetDatum(candidatePriority),     /* candidate_priority */
		BoolGetDatum(replicationQuorum),      /* replication_quorum */
		Int32GetDatum(nodeid),                /* nodeid */
		CStringGetTextDatum(nodeName),        /* nodename */
		Int32GetDatum(nodePort)               /* nodeport */
	};
	const int argCount = sizeof(argValues) / sizeof(argValues[0]);
	int spiStatus = 0;

	const char *updateQuery =
		"UPDATE " AUTO_FAILOVER_NODE_TABLE " SET "
										   "candidatepriority = $1, replicationquorum = $2 "
										   "WHERE nodeid = $3 and nodename = $4 AND nodeport = $5";

	SPI_connect();

	spiStatus = SPI_execute_with_args(updateQuery,
									  argCount, argTypes, argValues,
									  NULL, false, 0);

	if (spiStatus != SPI_OK_UPDATE)
	{
		elog(ERROR, "could not update " AUTO_FAILOVER_NODE_TABLE);
	}

	SPI_finish();
}


/*
 * RemoveAutoFailoverNode removes a node from a AutoFailover formation.
 *
 * We use SPI to automatically handle triggers, function calls, etc.
 */
void
RemoveAutoFailoverNode(char *nodeName, int nodePort)
{
	Oid argTypes[] = {
		TEXTOID, /* nodename */
		INT4OID  /* nodeport */
	};

	Datum argValues[] = {
		CStringGetTextDatum(nodeName), /* nodename */
		Int32GetDatum(nodePort)        /* nodeport */
	};
	const int argCount = sizeof(argValues) / sizeof(argValues[0]);
	int spiStatus = 0;

	const char *deleteQuery =
		"DELETE FROM " AUTO_FAILOVER_NODE_TABLE
		" WHERE nodename = $1 AND nodeport = $2";

	SPI_connect();

	spiStatus = SPI_execute_with_args(deleteQuery,
									  argCount, argTypes, argValues,
									  NULL, false, 0);

	if (spiStatus != SPI_OK_DELETE)
	{
		elog(ERROR, "could not delete from " AUTO_FAILOVER_NODE_TABLE);
	}

	SPI_finish();
}


/*
 * SynStateFromString returns the enum value represented by given string.
 */
SyncState
SyncStateFromString(const char *pgsrSyncState)
{
	SyncState syncStateArray[] = {
		SYNC_STATE_UNKNOWN,
		SYNC_STATE_UNKNOWN,
		SYNC_STATE_SYNC,
		SYNC_STATE_ASYNC,
		SYNC_STATE_QUORUM,
		SYNC_STATE_POTENTIAL
	};
	char *syncStateList[] = {
		"", "unknown",
		"sync", "async", "quorum", "potential",
		NULL
	};

	for (int listIndex = 0; syncStateList[listIndex] != NULL; listIndex++)
	{
		char *candidate = syncStateList[listIndex];

		if (strcmp(pgsrSyncState, candidate) == 0)
		{
			return syncStateArray[listIndex];
		}
	}

	ereport(ERROR, (errcode(ERRCODE_INVALID_PARAMETER_VALUE),
					errmsg("unknown pg_stat_replication.sync_state \"%s\"",
						   pgsrSyncState)));

	/* never happens, make compiler happy */
	return SYNC_STATE_UNKNOWN;
}


/*
 * SyncStateToString returns the string representation of a SyncState
 */
char *
SyncStateToString(SyncState pgsrSyncState)
{
	switch (pgsrSyncState)
	{
		case SYNC_STATE_UNKNOWN:
		{
			return "unknown";
		}

		case SYNC_STATE_ASYNC:
		{
			return "async";
		}

		case SYNC_STATE_SYNC:
		{
			return "sync";
		}

		case SYNC_STATE_QUORUM:
		{
			return "quorum";
		}

		case SYNC_STATE_POTENTIAL:
		{
			return "potential";
		}

		default:
			ereport(ERROR, (errcode(ERRCODE_INVALID_PARAMETER_VALUE),
							errmsg("unknown SyncState enum value %d",
								   pgsrSyncState)));
	}

	/* keep compiler happy */
	return "";
}


/*
 * IsCurrentState returns true if the given node is known to have converged to
 * the given state and false otherwise.
 */
bool
IsCurrentState(AutoFailoverNode *pgAutoFailoverNode, ReplicationState state)
{
	return pgAutoFailoverNode != NULL &&
		   pgAutoFailoverNode->goalState == pgAutoFailoverNode->reportedState &&
		   pgAutoFailoverNode->goalState == state;
}


/*
 * CanTakeWritesInState returns whether a node can take writes when in
 * the given state.
 */
bool
CanTakeWritesInState(ReplicationState state)
{
	return state == REPLICATION_STATE_SINGLE ||
		   state == REPLICATION_STATE_PRIMARY ||
		   state == REPLICATION_STATE_WAIT_PRIMARY ||
		   state == REPLICATION_STATE_JOIN_PRIMARY ||
		   state == REPLICATION_STATE_APPLY_SETTINGS;
}


/*
 * CanInitiateFailover returns whether a node is a primary that we can initiate
 * a (manual) failover from. We refuse to failover from a WAIT_PRIMARY node
 * because we're not sure if the secondary has done catching-up yet.
 */
bool
CanInitiateFailover(ReplicationState state)
{
	return state == REPLICATION_STATE_SINGLE ||
		   state == REPLICATION_STATE_PRIMARY ||
		   state == REPLICATION_STATE_JOIN_PRIMARY;
}


/*
 * StateBelongsToPrimary returns true when given state belongs to a primary
 * node, either in a healthy state or even when in the middle of being demoted.
 */
bool
StateBelongsToPrimary(ReplicationState state)
{
	return CanTakeWritesInState(state) ||
		   state == REPLICATION_STATE_DRAINING ||
		   state == REPLICATION_STATE_DEMOTE_TIMEOUT ||
		   state == REPLICATION_STATE_PREPARE_MAINTENANCE;
}


/*
 * IsBeingPromoted returns whether a standby node is going through the process
 * of a promotion.
 */
bool
IsBeingPromoted(AutoFailoverNode *node)
{
	return node != NULL &&
		   (node->reportedState == REPLICATION_STATE_WAIT_FORWARD ||
			node->goalState == REPLICATION_STATE_WAIT_FORWARD

			|| node->reportedState == REPLICATION_STATE_FAST_FORWARD ||
			node->goalState == REPLICATION_STATE_FAST_FORWARD

			|| node->reportedState == REPLICATION_STATE_PREPARE_PROMOTION ||
			node->goalState == REPLICATION_STATE_PREPARE_PROMOTION

			|| node->reportedState == REPLICATION_STATE_STOP_REPLICATION ||
			node->goalState == REPLICATION_STATE_STOP_REPLICATION

			|| node->reportedState == REPLICATION_STATE_WAIT_PRIMARY ||
			node->goalState == REPLICATION_STATE_WAIT_PRIMARY);
}


/*
 * IsInWaitOrJoinState returns true when the given node is a primary node that
 * is currently busy with registering a standby: it's then been assigned either
 * WAIT_STANDBY or JOIN_STANDBY replication state.
 */
bool
IsInWaitOrJoinState(AutoFailoverNode *node)
{
	return node != NULL &&
		   (node->reportedState == REPLICATION_STATE_WAIT_PRIMARY ||
			node->goalState == REPLICATION_STATE_WAIT_PRIMARY ||
			node->reportedState == REPLICATION_STATE_JOIN_PRIMARY ||
			node->goalState == REPLICATION_STATE_JOIN_PRIMARY);
}


/*
 * IsInPrimaryState returns true if the given node is known to have converged
 * to a state that makes it the primary node in its group.
 */
bool
IsInPrimaryState(AutoFailoverNode *pgAutoFailoverNode)
{
	return pgAutoFailoverNode != NULL &&
		   pgAutoFailoverNode->goalState == pgAutoFailoverNode->reportedState &&
		   CanTakeWritesInState(pgAutoFailoverNode->goalState);
}


<<<<<<< HEAD
/*
 * IsInMaintenance returns true if the given node has been assigned a
 * maintenance state, whether it reached it yet or not.
 */
bool
IsInMaintenance(AutoFailoverNode *node)
{
	return node != NULL &&
		   (node->goalState == REPLICATION_STATE_PREPARE_MAINTENANCE ||
			node->goalState == REPLICATION_STATE_MAINTENANCE);
=======
/* returns true if state is equal to any of allowedStates */
bool
IsStateIn(ReplicationState state, List *allowedStates)
{
	ListCell *cell = NULL;

	foreach(cell, allowedStates)
	{
		ReplicationState allowedState = (ReplicationState) lfirst_int(cell);
		if (state == allowedState)
		{
			return true;
		}
	}

	return false;
>>>>>>> 19f9a6da
}<|MERGE_RESOLUTION|>--- conflicted
+++ resolved
@@ -1266,7 +1266,6 @@
 }
 
 
-<<<<<<< HEAD
 /*
  * IsInMaintenance returns true if the given node has been assigned a
  * maintenance state, whether it reached it yet or not.
@@ -1277,8 +1276,12 @@
 	return node != NULL &&
 		   (node->goalState == REPLICATION_STATE_PREPARE_MAINTENANCE ||
 			node->goalState == REPLICATION_STATE_MAINTENANCE);
-=======
-/* returns true if state is equal to any of allowedStates */
+}
+
+
+/*
+ * IsStateIn returns true if state is equal to any of allowedStates
+ */
 bool
 IsStateIn(ReplicationState state, List *allowedStates)
 {
@@ -1294,5 +1297,4 @@
 	}
 
 	return false;
->>>>>>> 19f9a6da
 }