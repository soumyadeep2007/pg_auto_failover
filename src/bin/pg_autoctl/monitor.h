--- conflicted
+++ resolved
@@ -146,12 +146,8 @@
 									   char *formation, int groupId,
 									   char *synchronous_standby_names,
 									   int size);
-<<<<<<< HEAD
-bool monitor_set_nodename(Monitor *monitor, int nodeId, const char *nodename);
-=======
 
 bool monitor_set_hostname(Monitor *monitor, int nodeId, const char *hostname);
->>>>>>> 7ac18c5d
 bool monitor_set_node_system_identifier(Monitor *monitor,
 										int nodeId,
 										uint64_t system_identifier);
