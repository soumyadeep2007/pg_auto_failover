/*
 * src/bin/pg_autoctl/parsing.c
 *   API for parsing the output of some PostgreSQL server commands.
 *
 * Copyright (c) Microsoft Corporation. All rights reserved.
 * Licensed under the PostgreSQL License.
 *
 */

#ifndef PARSING_H
#define PARSING_H

#include <stdbool.h>

#include "monitor.h"
#include "pgctl.h"

char * regexp_first_match(const char *string, const char *re);
char * parse_version_number(const char *version_string);

bool parse_controldata(PostgresControlData *pgControlData,
					   const char *control_data_string);

bool parse_state_notification_message(StateNotification *notification);

bool parse_bool(const char *value, bool *result);

#define boolToString(value) (value) ? "true" : "false"

<<<<<<< HEAD
bool parseLSN(const char *lsn_string, uint64_t *lsn);


=======
/*
 * To parse Postgres URI we need to store keywords and values in separate
 * arrays of strings, because that's the libpq way of doing things.
 *
 * keywords and values are arrays of string and the arrays must be large enough
 * to fit all the connection parameters (of which we count 36 at the moment on
 * the Postgres documentation).
 *
 * See https://www.postgresql.org/docs/current/libpq-connect.html
 *
 * So here we use 64 entries each of MAXCONNINFO, to ensure we have enough room
 * to store all the parts of a typicallay MAXCONNINFO bounded full URI. That
 * amounts to 64kB of memory, so that's not even a luxury.
 */
typedef struct KeyVal
{
	int count;
	char keywords[64][MAXCONNINFO];
	char values[64][MAXCONNINFO];
} KeyVal;


/*
 * In our own internal processing of Postgres URIs, we want to have some of the
 * URL parts readily accessible by name rather than mixed in the KeyVal
 * structure.
 *
 * That's mostly becase we want to produce an URI with the following form:
 *
 *  postgres://user@host:port/dbname?opt=val
 */
typedef struct URIParams
{
	char username[MAXCONNINFO];
	char hostname[MAXCONNINFO];
	char port[MAXCONNINFO];
	char dbname[MAXCONNINFO];
	KeyVal parameters;
} URIParams;

bool parse_pguri_info_key_vals(const char *pguri,
							   KeyVal *overrides,
							   URIParams *uriParameters);

bool buildPostgresURIfromPieces(URIParams *uriParams, char *pguri);

>>>>>>> de7fdc50
#endif /* PARSING_H */<|MERGE_RESOLUTION|>--- conflicted
+++ resolved
@@ -27,11 +27,9 @@
 
 #define boolToString(value) (value) ? "true" : "false"
 
-<<<<<<< HEAD
 bool parseLSN(const char *lsn_string, uint64_t *lsn);
 
 
-=======
 /*
  * To parse Postgres URI we need to store keywords and values in separate
  * arrays of strings, because that's the libpq way of doing things.
@@ -78,5 +76,4 @@
 
 bool buildPostgresURIfromPieces(URIParams *uriParams, char *pguri);
 
->>>>>>> de7fdc50
 #endif /* PARSING_H */